--- conflicted
+++ resolved
@@ -8,12 +8,8 @@
 import pstats
 from multiprocessing import Pool
 
-<<<<<<< HEAD
-def gather_data(specList):
-=======
 def gather_data( arg ):
     specList, wvl, labels, quite = arg
->>>>>>> 007d34df
     # spectraList, wave_new, Rnew, quite, limits = arg
     spectraIncl = []
     # get the labels
@@ -53,13 +49,9 @@
     # profiler = cProfile.Profile()
     # profiler.enable()
 
-<<<<<<< HEAD
-    args = [ specList[i::ncpu] for i in range(ncpu)]
-=======
     args = [ [specList[i::ncpu], wvl, labels, True] for i in range(ncpu)]
     # unmute one sub-process
     args[0][-1] = False
->>>>>>> 007d34df
     with Pool(processes=ncpu) as pool:
         out = pool.map(gather_data, args )
 
